import torch
from transformers import AutoTokenizer, BitsAndBytesConfig, TrainerCallback, AutoModelForCausalLM
from trl import GRPOConfig, GRPOTrainer
from peft import get_peft_model, LoraConfig, TaskType, prepare_model_for_kbit_training
import re
import json
import os
import random
import wandb
from dotenv import load_dotenv
from datasets import Dataset
import time
from accelerate import PartialState
from huggingface_hub import login
from bitsandbytes.optim import PagedAdamW32bit
import torch.nn as nn

from stability_reward import StabilityRewardCalculator

# accelerate launch fsdp_grpo.py
load_dotenv()

NUM_EPOCHS = 3
MAX_INPUT_LENGTH = 5120
MAX_OUTPUT_LENGTH = 4096

# Print model size information
def get_model_size_info(model):
    total_params = sum(p.numel() for p in model.parameters())
    trainable_params = sum(p.numel() for p in model.parameters() if p.requires_grad)
    
    # Get actual memory usage
    memory_params = sum(p.nelement() * p.element_size() for p in model.parameters())
    memory_buffers = sum(b.nelement() * b.element_size() for b in model.buffers())
    total_memory = memory_params + memory_buffers  # in bytes
    
    # Convert to more readable formats
    def bytes_to_mb(bytes_val): return bytes_val / (1024 * 1024)
    def bytes_to_gb(bytes_val): return bytes_val / (1024 * 1024 * 1024)
    
    print(f"\nModel Size Information:")
    print(f"Total parameters: {total_params:,}")
    print(f"Trainable parameters: {trainable_params:,}")
    print(f"Actual model size in memory: {bytes_to_gb(total_memory):.2f} GB")
    
    # If using CUDA, also show GPU memory usage
    if next(model.parameters()).is_cuda:
        print("\nGPU Memory Usage:")
        print(f"Allocated: {bytes_to_gb(torch.cuda.memory_allocated()):.2f} GB")
        print(f"Cached: {bytes_to_gb(torch.cuda.memory_reserved()):.2f} GB")
        
        # Show per-tensor memory usage (top 5 largest tensors)
        print("\nLargest Model Tensors:")
        tensor_sizes = [(name, p.nelement() * p.element_size()) 
                       for name, p in model.named_parameters()]
        tensor_sizes.sort(key=lambda x: x[1], reverse=True)
        for name, size in tensor_sizes[:5]:
            print(f"{name}: {bytes_to_mb(size):.2f} MB")


def construct_prompt(enzyme_data, sequence):
    """Construct prompt for a single enzyme"""
    # Get reaction, substrates and products from first reaction if available
    if enzyme_data.get('reaction'):
        reaction = random.choice(enzyme_data['reaction'])
        substrates = reaction['substrates'] if reaction else ['Unknown']
        products = reaction['products'] if reaction else ['Unknown']
    else:
        substrates = ['Unknown']
        products = ['Unknown']

    # Get metals/ions if available
    metal_ions = enzyme_data.get('metal_ions', ['None'])
    if not metal_ions:
        metal_ions = ['None']

    # Format known mutations text
    known_mutations_text = ""
    if enzyme_data.get('engineering'):
        known_mutations_text = "KNOWN MUTATIONS AND EFFECTS:\n" + ''.join([
            f"- {mut['mutation']}: {mut['effect']}\n" 
            for mut in enzyme_data.get('engineering', [])
        ])

    # Construct the prompt
    enzyme_prompt = f"""You are an expert protein engineer in rational protein design. You are working with an enzyme sequence given below, as well as other useful information regarding the enzyme/reaction: 

ENZYME NAME: {enzyme_data.get('name', 'Unknown')}
EC NUMBER: {enzyme_data.get('ec_number', 'Unknown')}
ENZYME SEQUENCE: {sequence}
GENERAL INFORMATION: {enzyme_data.get('general_information', 'No additional information available')}
SUBSTRATES: {', '.join(substrates)}
PRODUCTS: {', '.join(products)}
METALS/IONS: {', '.join(metal_ions)}
{known_mutations_text}

Propose mutations to optimize the stability of the enzyme given the information above. Ensure that you preserve the activity or function of the enzyme as much as possible. For each proposed mutation, explain your reasoning and consider:
1. How the mutation affects (or does not affect) protein structure
2. How the mutation affects (or does not affect) protein function
3. The chemical properties of the amino acids and substrates/products

****all reasoning must be specific to the enzyme and reaction specified in the prompt. cite scientific literature. consider similar enzymes and reactions****

COPY THE FINAL SEQUENCE AND ONLY THE FINAL SEQUENCE IN THE BRACKETS OF \\boxed{{}} TO ENCLOSE THE SEQUENCE. DO NOT INCLUDE ANY OTHER TEXT OR FORMATTING WITHIN THE BRACKETS."""
COPY THE FINAL SEQUENCE AND ONLY THE FINAL SEQUENCE IN THE BRACKETS OF \\boxed{{}} TO ENCLOSE THE SEQUENCE. DO NOT INCLUDE ANY OTHER TEXT OR FORMATTING WITHIN THE BRACKETS."""

    whole_prompt = f"""<|start_header_id|>system<|end_header_id|>
You are a helpful assistant that helps users with protein engineering tasks. You first think about the reasoning process and then provide the answer. The reasoning process and answer should be enclosed within <think> </think> and <answer> </answer> tags respectively. Your thinking should be at least 3000 tokens. |eot_id|><|start_header_id|>user<|end_header_id|>
{enzyme_prompt}<|eot_id|><|start_header_id|>assistant<|end_header_id|>"""

    return whole_prompt

def validate_and_construct_prompt(x):
    """Wrapper function to validate data before constructing prompt"""
    try:
        # Ensure required fields exist and are of correct type
        if 'sequence' not in x or 'orig_stab' not in x:
            print(f"Warning: Missing required field 'sequence' or 'orig_stab'")
            return None
            
        # Convert all fields to strings where appropriate
        safe_data = {
            'name': str(x.get('name', 'Unknown')),
            'ec_number': str(x.get('ec_number', 'Unknown')),
            'sequence': str(x['sequence']),
            'general_information': str(x.get('general_information', 'No additional information available')),
            'reaction': [],
            'metal_ions': [],
            'engineering': [],
            'orig_stab': x['orig_stab']  # Keep as number, don't convert to string
        }
        
        # Handle reaction data
        if 'reaction' in x and x['reaction']:
            safe_data['reaction'] = []
            for reaction in x['reaction']:
                if isinstance(reaction, dict):
                    safe_reaction = {
                        'substrates': [str(s) for s in reaction.get('substrates', [])],
                        'products': [str(p) for p in reaction.get('products', [])]
                    }
                    safe_data['reaction'].append(safe_reaction)
        
        # Handle metal ions
        if 'metal_ions' in x and x['metal_ions']:
            safe_data['metal_ions'] = [str(ion) for ion in x['metal_ions']]
            
        # Handle engineering data
        if 'engineering' in x and x['engineering']:
            safe_data['engineering'] = []
            for mut in x['engineering']:
                if isinstance(mut, dict):
                    safe_mut = {
                        'mutation': str(mut.get('mutation', '')),
                        'effect': str(mut.get('effect', ''))
                    }
                    safe_data['engineering'].append(safe_mut)
        
        # Create the dataset record
        result = {
            "prompt": construct_prompt(safe_data, safe_data['sequence']), 
            "sequences": safe_data['sequence'],
            "orig_stabs": safe_data['orig_stab']  # Changed from orig_stab to orig_stabs to match usage
        }
        
        # Verify the output is valid
        if not isinstance(result['prompt'], str) or not isinstance(result['sequences'], str):
            print(f"Warning: Invalid output types - prompt: {type(result['prompt'])}, sequences: {type(result['sequences'])}")
            return None
            
        return result
        
    except Exception as e:
        print(f"Error processing record: {str(e)}")
        print(f"Problematic record: {json.dumps(x, default=str)}")
        return None

# Data loading section
data_load_start = time.time()

# Get list of available structures
structure_files = set(os.listdir("predicted_structures"))

# Create dataset from BRENDA data
with open("data/transformed_brenda.json", 'r') as f:
    data_dict = json.load(f)
    # Filter to only include enzymes with existing structures and keep track of keys
    data_list_with_ids = [
        (key, value) for key, value in data_dict.items()
        if f"{key}.pdb" in structure_files and value.get('orig_stab') is not None
    ]
# Create the dataset with strict validation
valid_data_list = []
for key, item in data_list_with_ids:
    processed = validate_and_construct_prompt(item)
    if processed is not None and len(processed['prompt']) <= 4096:
        valid_data_list.append(processed)

# Create dataset from validated records
train_dataset = Dataset.from_list(valid_data_list)
print(f"Dataset size (enzymes with structures): {len(train_dataset)}")
print(f"Data loading and processing completed in {time.time() - data_load_start:.2f} seconds")
# Calculate and print dataset statistics for prompt lengths
prompt_lengths = [len(example['prompt']) for example in valid_data_list]
print("\nPrompt Length Statistics:")
print(f"Mean length: {sum(prompt_lengths) / len(prompt_lengths):.2f}")
print(f"Median length: {sorted(prompt_lengths)[len(prompt_lengths)//2]}")
print(f"Max length: {max(prompt_lengths)}")
print(f"Min length: {min(prompt_lengths)}")


# Initialize wandb only on main process
proc_state = PartialState()
if proc_state.is_main_process:
    wandb_start = time.time()
    try:
        wandb.login(key=os.getenv('WANDB_API_KEY'))
        wandb.init(
            project="protein-rl",
            name="unsloth-grpo-testrun-edit-dist",
            config={
                "model_name": "unsloth/Meta-Llama-3.1-70B-bnb-4bit",
                "num_epochs": NUM_EPOCHS,
                "batch_size": 1,
                "learning_rate": 2e-4,
                "num_generations": 2,
            }
        )
    except Exception as e:
        print(f"Error initializing wandb: {e}")
        # Login to Hugging Face before any model loading
    try:
        huggingface_token = os.getenv('HUGGINGFACE_API_KEY')
        if not huggingface_token:
            raise ValueError("HUGGINGFACE_API_KEY not found in environment variables")
        login(token=huggingface_token)
        print("Successfully logged into Hugging Face")
    except Exception as e:
        print(f"Error logging into Hugging Face: {e}")
        raise  # Add this to stop execution if login fails

# Before training, set up the reward calculator on the dedicated GPU
def setup_reward_calculator():
    num_gpus = torch.cuda.device_count()

    # Use the last GPU for reward calculation
    reward_device = torch.device(f"cuda:{num_gpus - 1}")
    
    calculator = StabilityRewardCalculator(device=reward_device)  # Initialize your calculator here
    
    return calculator



def calculate_relative_stability(original_seq, modified_seq, calculator, orig_stab):
    """Calculate percentage difference between original and modified sequence stability"""
    # Move calculations to a dedicated GPU (e.g., last available GPU)
    reward_device = torch.device(f"cuda:{torch.cuda.device_count() - 1}")
    with torch.cuda.device(reward_device):
        modified_score = calculator.calculate_stability(modified_seq)
    
    # Calculate percentage difference
    reward = -((modified_score - orig_stab) / abs(orig_stab)) * 100
    return reward

def stability_reward_func(prompts, completions, sequences, orig_stabs, **kwargs):
    """Custom reward function for stability optimization"""
    rewards = []
    
    for prompt, completion, sequence, orig_stab in zip(prompts, completions, sequences, orig_stabs):
        try:
            reward = 0.0
            print(completion)
            print('-'*100)

            # Calculate reward for length of thinking section
            think_match = re.search(r'<think>(.*?)</think>', completion, re.DOTALL)
            if think_match:
                think_text = think_match.group(1)
                # Count tokens in thinking section
                think_tokens = len(think_text.split())
                # Gaussian reward centered at 3000 tokens with std dev of 1000
                token_reward = torch.exp(-((think_tokens - 3000)**2)/(2*1000**2)).item()
                reward += token_reward

            # Extract modified sequence from completion
            sequence_match = re.search(r'\\boxed{(.*?)}', completion)
            if not sequence_match:
                rewards.append(reward)
                continue
            modified_sequence = sequence_match.group(1).strip()

            # Calculate Levenshtein edit distance between sequences
            def levenshtein_distance(s1, s2):
                if len(s1) < len(s2):
                    return levenshtein_distance(s2, s1)
                if len(s2) == 0:
                    return len(s1)
                
                previous_row = range(len(s2) + 1)
                for i, c1 in enumerate(s1):
                    current_row = [i + 1]
                    for j, c2 in enumerate(s2):
                        insertions = previous_row[j + 1] + 1
                        deletions = current_row[j] + 1
                        substitutions = previous_row[j] + (c1 != c2)
                        current_row.append(min(insertions, deletions, substitutions))
                    previous_row = current_row
                
                return previous_row[-1]

            # Calculate edit distance and give reward if within 10 modifications
            edit_dist = levenshtein_distance(sequence, modified_sequence)
            if edit_dist <= 10:
                reward += 0.3
            
            # Calculate reward using the original sequence passed in via dataset
            stab_calc = calculate_relative_stability(
                original_seq=sequence,
                modified_seq=modified_sequence,
                calculator=calculator,
                orig_stab=orig_stab
            )

<<<<<<< HEAD
            if stab_calc: 
                reward+=0.5

=======
>>>>>>> 4f4425f8
            if stab_calc > 0.0:
                reward += 1.0
            
            rewards.append(reward)
                        
        except Exception as e:
            print(f"Error calculating stability score: {e}")
            rewards.append(reward)
            
    return rewards

class WandBLoggingCallback(TrainerCallback):
    def on_log(self, args, state, control, logs=None, **kwargs):
        proc_state = PartialState()
        if proc_state.is_main_process and logs:  # Only log on main process
            # Log all metrics from the trainer
            wandb.log(logs, step=state.global_step)
            
    def on_evaluate(self, args, state, control, metrics=None, **kwargs):
        proc_state = PartialState()
        if proc_state.is_main_process and metrics:  # Only log on main process
            # Log evaluation metrics
            wandb.log({"eval/" + k: v for k, v in metrics.items()}, step=state.global_step) 

calculator = setup_reward_calculator()

# Initialize Unsloth's FastLanguageModel with GRPO patch
from unsloth import FastLanguageModel, PatchFastRL
PatchFastRL("GRPO", FastLanguageModel)

# Model initialization
model, tokenizer = FastLanguageModel.from_pretrained(
    model_name="unsloth/meta-Llama-3.1-8B-Instruct",
    max_seq_length=MAX_INPUT_LENGTH,
    load_in_4bit=True,
    fast_inference=True,
    max_lora_rank=32,  # Adjust based on your needs
    gpu_memory_utilization=0.7,
)

# Configure LoRA
model = FastLanguageModel.get_peft_model(
    model,
    r=32,  # LoRA rank
    target_modules=[
        "q_proj", "k_proj", "v_proj", "o_proj",
        "gate_proj", "up_proj", "down_proj",
    ],
    lora_alpha=32,
    use_gradient_checkpointing="unsloth",
    random_state=3407,

)

# Modify training arguments for Unsloth compatibility
training_args = GRPOConfig(
    use_vllm=False,
    learning_rate=1e-3,
    adam_beta1=0.9,
    adam_beta2=0.99,
    weight_decay=0.1,
    warmup_ratio=0.1,
    lr_scheduler_type="cosine",
    optim="paged_adamw_8bit",
    logging_steps=1,
    bf16=True,
    per_device_train_batch_size=2,
    gradient_accumulation_steps=4,
    num_generations=4,
    max_prompt_length=MAX_INPUT_LENGTH,
    max_completion_length=MAX_OUTPUT_LENGTH,
    num_train_epochs=NUM_EPOCHS,
    max_grad_norm=0.1,
    output_dir="./llama_70b_grpo_output",
)

# Initialize GRPO trainer with Unsloth configuration
trainer = GRPOTrainer(
    model=model,
    processing_class=tokenizer,
    reward_funcs=[stability_reward_func],  # Keep your existing reward function
    args=training_args,
    train_dataset=train_dataset,
    callbacks=[WandBLoggingCallback()],
)

# Train the model
trainer.train()

# Save the model - Unsloth style
model.save_lora("llama_70b_grpo_output/final_model")

if proc_state.is_main_process:
    wandb.finish()<|MERGE_RESOLUTION|>--- conflicted
+++ resolved
@@ -322,12 +322,9 @@
                 orig_stab=orig_stab
             )
 
-<<<<<<< HEAD
             if stab_calc: 
                 reward+=0.5
 
-=======
->>>>>>> 4f4425f8
             if stab_calc > 0.0:
                 reward += 1.0
             
